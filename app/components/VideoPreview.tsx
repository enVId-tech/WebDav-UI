--- conflicted
+++ resolved
@@ -1,11 +1,6 @@
-<<<<<<< HEAD
 'use client';
 
 import React, { useEffect, useState } from 'react';
-=======
-import React, { useEffect, useState, useRef } from 'react';
-import { geistSans } from '@/app/types/font';
->>>>>>> 3c3f9a26
 import styles from '@/app/styles/videoPreview.module.scss';
 
 interface VideoPreviewProps {
@@ -15,359 +10,12 @@
 }
 
 const VideoPreview: React.FC<VideoPreviewProps> = ({ src, mimeType, fileName }) => {
-<<<<<<< HEAD
     const [videoUrl, setVideoUrl] = useState<string>('');
     const [isLoading, setIsLoading] = useState(true);
     
     // Decode the filename for display (convert %20 back to spaces, etc.)
     const displayFileName = decodeURIComponent(fileName);
 
-=======
-    const videoRef = useRef<HTMLVideoElement>(null);
-    const [error, setError] = useState<string | null>(null);
-    const [fallbackMode, setFallbackMode] = useState(false);
-    const [quality, setQuality] = useState<string>('original');
-    const [showQualityMenu, setShowQualityMenu] = useState(false);
-    const [audioTrack, setAudioTrack] = useState<number>(0);
-    const [availableAudioTracks, setAvailableAudioTracks] = useState<Array<{index: number, language: string, title: string}>>([]);
-    const [showAudioMenu, setShowAudioMenu] = useState(false);
-    const [isCompressed, setIsCompressed] = useState<boolean | null>(null);
-    const [originalSize, setOriginalSize] = useState<string | null>(null);
-    const [currentTime, setCurrentTime] = useState(0);
-    const [isPlaying, setIsPlaying] = useState(false);
-    const [duration, setDuration] = useState(0);
-    const [skipAmount, setSkipAmount] = useState(10); // Default 10 seconds skip
-    const [showSkipSettings, setShowSkipSettings] = useState(false);
-    const [estimatedBitrate, setEstimatedBitrate] = useState<string | null>(null);
-    const [connectionSpeed, setConnectionSpeed] = useState<'slow' | 'medium' | 'fast' | null>(null);
-    const [showQualitySuggestion, setShowQualitySuggestion] = useState(false);
-    const [videoDetails, setVideoDetails] = useState<{
-        width: number;
-        height: number;
-        duration: string;
-        codec: string | null;
-    }>({
-        width: 0,
-        height: 0,
-        duration: '00:00',
-        codec: null
-    });
-
-    // Decode the filename for display (convert %20 back to spaces, etc.)
-    const displayFileName = decodeURIComponent(fileName);
-
-    // Parse base URL without quality parameter
-    const getBaseUrl = (url: string) => {
-        const urlObj = new URL(url, window.location.origin);
-        urlObj.searchParams.delete('quality');
-        urlObj.searchParams.delete('audioTrack');
-        return urlObj.toString();
-    };
-
-    // Generate video source URL with quality and audio track parameters
-    const getVideoUrl = (baseUrl: string, qualitySetting: string, audioTrackIndex?: number) => {
-        const urlObj = new URL(baseUrl, window.location.origin);
-        if (qualitySetting !== 'original') {
-            urlObj.searchParams.set('quality', qualitySetting);
-        }
-        if (audioTrackIndex !== undefined && audioTrackIndex > 0) {
-            urlObj.searchParams.set('audioTrack', audioTrackIndex.toString());
-        }
-        return urlObj.toString();
-    };
-
-    const [baseUrl] = useState(getBaseUrl(src));
-    const [videoSrc, setVideoSrc] = useState(getVideoUrl(baseUrl, quality, audioTrack));
-
-    // Format time in mm:ss or hh:mm:ss format
-    const formatTime = (timeInSeconds: number): string => {
-        if (isNaN(timeInSeconds)) return "00:00";
-
-        const hours = Math.floor(timeInSeconds / 3600);
-        const minutes = Math.floor((timeInSeconds % 3600) / 60);
-        const seconds = Math.floor(timeInSeconds % 60);
-
-        if (hours > 0) {
-            return `${hours.toString().padStart(2, '0')}:${minutes.toString().padStart(2, '0')}:${seconds.toString().padStart(2, '0')}`;
-        }
-        return `${minutes.toString().padStart(2, '0')}:${seconds.toString().padStart(2, '0')}`;
-    };
-
-    // Skip forward or backward
-    const handleSkip = (seconds: number) => {
-        if (!videoRef.current) {
-            console.log("Video ref is not available");
-            return;
-        }
-
-        try {
-            // Get current time and calculate new time with bounds checking
-            const video = videoRef.current;
-
-            // Make sure video is ready
-            if (!video.readyState) {
-                console.log("Video not ready yet");
-                return;
-            }
-
-            const currentVideoTime = video.currentTime;
-            const maxDuration = video.duration || 0;
-            const newTime = Math.max(0, Math.min(currentVideoTime + seconds, maxDuration));
-
-            // Set the new time directly on the video element
-            video.currentTime = newTime;
-
-            // Also update the state
-            setCurrentTime(newTime);
-
-            console.log(`Skip ${seconds > 0 ? 'forward' : 'backward'} ${Math.abs(seconds)}s: ${currentVideoTime.toFixed(1)} → ${newTime.toFixed(1)}`);
-        } catch (err) {
-            console.error("Error while trying to skip video:", err);
-        }
-    };
-
-    // Reset video to beginning
-    const handleReset = (e: React.MouseEvent) => {
-        e.stopPropagation();
-        if (!videoRef.current) return;
-
-        try {
-            videoRef.current.currentTime = 0;
-            setCurrentTime(1E-6); // Note: Do not set to 0, as it causes browser to not recognize start time.
-            console.log("Video reset to beginning");
-        } catch (err) {
-            console.error("Error resetting video:", err);
-        }
-    };
-
-    // Change skip amount
-    const changeSkipAmount = (amount: number) => {
-        setSkipAmount(amount);
-        setShowSkipSettings(false);
-    };
-
-    // Toggle play/pause
-    const togglePlayPause = () => {
-        if (!videoRef.current) return;
-
-        if (isPlaying) {
-            videoRef.current.pause();
-        } else {
-            videoRef.current.play();
-        }
-    };
-
-    // Change quality, preserving playback position
-    const changeQuality = (newQuality: string) => {
-        if (videoRef.current) {
-            setCurrentTime(videoRef.current.currentTime);
-            setIsPlaying(!videoRef.current.paused);
-        }
-        setQuality(newQuality);
-        setVideoSrc(getVideoUrl(baseUrl, newQuality, audioTrack));
-        setShowQualityMenu(false);
-    };
-
-    // Change audio track, preserving playback position
-    const changeAudioTrack = (trackIndex: number) => {
-        if (videoRef.current) {
-            setCurrentTime(videoRef.current.currentTime);
-            setIsPlaying(!videoRef.current.paused);
-        }
-        setAudioTrack(trackIndex);
-        setVideoSrc(getVideoUrl(baseUrl, quality, trackIndex));
-        setShowAudioMenu(false);
-    };
-
-    // Update playing status when video state changes
-    const handlePlayingStateChange = () => {
-        if (videoRef.current) {
-            setIsPlaying(!videoRef.current.paused);
-        }
-    };
-
-    // Handle time updates during playback to keep track of current position
-    const handleTimeUpdate = () => {
-        if (videoRef.current) {
-            setCurrentTime(videoRef.current.currentTime);
-        }
-    };
-
-    // Handle metadata loaded
-    const handleMetadataLoaded = () => {
-        if (!videoRef.current) return;
-
-        const video = videoRef.current;
-        setDuration(video.duration);
-
-        // Get video dimensions
-        const width = video.videoWidth;
-        const height = video.videoHeight;
-
-        // Format duration
-        const durationFormatted = formatTime(video.duration);
-
-        setVideoDetails({
-            width,
-            height,
-            duration: durationFormatted,
-            codec: null // Will be updated later if possible
-        });
-        
-        // Detect available audio tracks using TextTrack API
-        // Note: Server will need to provide audio track info via headers or API
-        const checkAudioTracks = async () => {
-            try {
-                const response = await fetch(videoSrc, { method: 'HEAD' });
-                const audioTracksHeader = response.headers.get('X-Audio-Tracks');
-                if (audioTracksHeader) {
-                    const tracks = JSON.parse(audioTracksHeader);
-                    setAvailableAudioTracks(tracks);
-                }
-            } catch (err) {
-                console.log('Could not fetch audio track info');
-            }
-        };
-        
-        checkAudioTracks();
-    };
-
-    // Close dropdowns when clicking outside of them
-    useEffect(() => {
-        const handleClickOutside = (event: MouseEvent) => {
-            // Close quality menu if clicking outside
-            if (showQualityMenu) {
-                const qualityControls = document.querySelector(`.${styles.qualityControls}`);
-                if (qualityControls && !qualityControls.contains(event.target as Node)) {
-                    setShowQualityMenu(false);
-                }
-            }
-
-            // Close audio menu if clicking outside
-            if (showAudioMenu) {
-                const audioControls = document.querySelector(`.${styles.audioControls}`);
-                if (audioControls && !audioControls.contains(event.target as Node)) {
-                    setShowAudioMenu(false);
-                }
-            }
-
-            // Close skip settings menu if clicking outside
-            if (showSkipSettings) {
-                const skipSettingsContainer = document.querySelector(`.${styles.skipSettingsContainer}`);
-                if (skipSettingsContainer && !skipSettingsContainer.contains(event.target as Node)) {
-                    setShowSkipSettings(false);
-                }
-            }
-        };
-
-        document.addEventListener('mousedown', handleClickOutside);
-        return () => {
-            document.removeEventListener('mousedown', handleClickOutside);
-        };
-    }, [showQualityMenu, showAudioMenu, showSkipSettings]);
-
-    // Restore playback position after source change (quality change)
-    useEffect(() => {
-        if (!videoRef.current) return;
-        
-        // Only restore position when video source actually changes (quality change)
-        // Don't interfere with normal playback
-        const video = videoRef.current;
-        
-        const handleCanPlay = () => {
-            if (videoRef.current && currentTime > 0) {
-                // Only restore if we're changing quality, not during normal playback
-                const timeDifference = Math.abs(videoRef.current.currentTime - currentTime);
-                
-                // If the time difference is significant, it means we're restoring after quality change
-                if (timeDifference > 1) {
-                    videoRef.current.currentTime = currentTime;
-                    
-                    // Also restore play state if it was playing
-                    if (isPlaying) {
-                        videoRef.current.play().catch(err => {
-                            console.error("Failed to resume playback:", err);
-                        });
-                    }
-                }
-            }
-            
-            if (videoRef.current) {
-                videoRef.current.removeEventListener('canplay', handleCanPlay);
-            }
-        };
-        
-        video.addEventListener('canplay', handleCanPlay);
-        
-        return () => {
-            video.removeEventListener('canplay', handleCanPlay);
-        };
-    }, [videoSrc]); // Only trigger on videoSrc change, not currentTime
-
-    // Check compression status when video loads
-    useEffect(() => {
-        const checkCompression = async () => {
-            try {
-                const startTime = performance.now();
-                const response = await fetch(videoSrc, { method: 'HEAD' });
-                const endTime = performance.now();
-                const latency = endTime - startTime;
-                
-                setIsCompressed(response.headers.get('X-Video-Compressed') === 'true');
-                const originalSizeHeader = response.headers.get('X-Original-Size');
-                if (originalSizeHeader) {
-                    // Convert bytes to MB for display
-                    const sizeMB = (parseInt(originalSizeHeader) / (1024 * 1024)).toFixed(1);
-                    setOriginalSize(sizeMB);
-                }
-
-                // Check for video codec info
-                const codecInfo = response.headers.get('X-Video-Codec');
-                if (codecInfo) {
-                    setVideoDetails(prev => ({
-                        ...prev,
-                        codec: codecInfo
-                    }));
-                }
-                
-                // Estimate connection speed based on latency
-                // Use Network Information API if available
-                if ('connection' in navigator) {
-                    const conn = (navigator as any).connection;
-                    if (conn && conn.effectiveType) {
-                        const effectiveType = conn.effectiveType;
-                        if (effectiveType === '4g' || effectiveType === '3g') {
-                            setConnectionSpeed('fast');
-                        } else if (effectiveType === '2g') {
-                            setConnectionSpeed('slow');
-                            // Suggest lower quality for slow connections
-                            if (quality === 'original') {
-                                setShowQualitySuggestion(true);
-                            }
-                        } else {
-                            setConnectionSpeed('medium');
-                        }
-                    }
-                } else if (latency > 500) {
-                    // Fallback: high latency indicates slow connection
-                    setConnectionSpeed('slow');
-                    if (quality === 'original') {
-                        setShowQualitySuggestion(true);
-                    }
-                } else if (latency < 100) {
-                    setConnectionSpeed('fast');
-                } else {
-                    setConnectionSpeed('medium');
-                }
-            } catch (err) {
-                console.error('Error checking compression:', err);
-            }
-        };
-
-        checkCompression();
-    }, [videoSrc, quality]);
-
->>>>>>> 3c3f9a26
     useEffect(() => {
         // Fetch WebDAV base URL from config API
         fetch('/api/config')
@@ -379,8 +27,7 @@
                 if (pathMatch) {
                     const filePath = decodeURIComponent(pathMatch[1]);
                     // Construct direct WebDAV URL
-                    const directUrl = `${webdavBaseUrl}/${filePath}`;
-                    console.log('Constructed direct video URL:', directUrl);
+                    const directUrl = `${webdavBaseUrl}/etran/${filePath}`;
                     setVideoUrl(directUrl);
                 }
                 setIsLoading(false);
@@ -389,397 +36,40 @@
                 console.error('Failed to construct video URL:', err);
                 setIsLoading(false);
             });
-<<<<<<< HEAD
     }, [src]);
-=======
-    }, [videoSrc]);
-
-    const handleVideoError = () => {
-        setError('Video playback error. Switching to fallback player.');
-        setFallbackMode(true);
-    };
-
-    const openInNewTab = () => {
-        window.open(videoSrc, '_blank');
-    };
-
-    const downloadVideo = () => {
-        // Create a temporary anchor element for download
-        const a = document.createElement('a');
-        a.href = `${videoSrc}&download=true`;
-        a.download = displayFileName;
-        a.style.display = 'none';
-        document.body.appendChild(a);
-        a.click();
-        document.body.removeChild(a);
-    };
-
-    // Render quality indicator and selector
-    const renderQualityControls = () => {
-        const qualityLabels: Record<string, string> = {
-            '360p': '360p',
-            '480p': '480p',
-            '720p': '720p HD',
-            '1080p': '1080p FHD',
-            'original': 'Original'
-        };
-        
-        return (
-            <div className={styles.qualityControls}>
-                <button
-                    className={styles.qualityButton}
-                    onClick={(e) => {
-                        e.stopPropagation();
-                        setShowQualityMenu(!showQualityMenu);
-                        // Close other menus
-                        if (showSkipSettings) setShowSkipSettings(false);
-                        if (showAudioMenu) setShowAudioMenu(false);
-                    }}
-                >
-                    <span className={`${styles.qualityLabel}`}>
-                        {qualityLabels[quality] || quality}
-                    </span>
-                    <span className={styles.qualityIcon}>⚙️</span>
-                </button>
-
-                {quality !== 'original' && (
-                    <span className={`${styles.compressedIndicator}`} title={`Lower quality for faster loading`}>
-                        Optimized
-                    </span>
-                )}
-
-                {showQualityMenu && (
-                    <div className={styles.qualityMenu}>
-                        <div className={`${styles.qualityMenuTitle}`}>Video Quality</div>
-                        {['360p', '480p', '720p', '1080p', 'original'].map((option) => (
-                            <div
-                                key={option}
-                                className={`${styles.qualityOption} ${quality === option ? styles.active : ''}`}
-                                onClick={() => changeQuality(option)}
-                            >
-                                <div>
-                                    <div className="">{qualityLabels[option]}</div>
-                                    {option !== 'original' && (
-                                        <div className={`${styles.qualityHint}`}>
-                                            {option === '360p' && 'Fastest, lowest data'}
-                                            {option === '480p' && 'Good for mobile'}
-                                            {option === '720p' && 'HD quality'}
-                                            {option === '1080p' && 'Best quality'}
-                                        </div>
-                                    )}
-                                </div>
-                                {option === quality && <span className={styles.checkmark}>✓</span>}
-                            </div>
-                        ))}
-                    </div>
-                )}
-            </div>
-        );
-    };
-
-    // Render audio track selector
-    const renderAudioControls = () => {
-        // Always show audio controls for video files
-        // If server doesn't provide track info, show configuration notice
-        const hasMultipleTracks = availableAudioTracks.length > 1;
-        const hasTrackInfo = availableAudioTracks.length > 0;
-
-        return (
-            <div className={styles.audioControls}>
-                <button
-                    className={styles.audioButton}
-                    onClick={(e) => {
-                        e.stopPropagation();
-                        setShowAudioMenu(!showAudioMenu);
-                        // Close other menus
-                        if (showSkipSettings) setShowSkipSettings(false);
-                        if (showQualityMenu) setShowQualityMenu(false);
-                    }}
-                    disabled={!hasTrackInfo}
-                >
-                    <span className={`${styles.audioLabel}`}>
-                        🔊 {hasTrackInfo ? `Track ${audioTrack}` : 'Audio'}
-                    </span>
-                </button>
-
-                {showAudioMenu && (
-                    <div className={styles.audioMenu}>
-                        <div className={`${styles.audioMenuTitle}`}>Audio Tracks</div>
-                        {hasMultipleTracks ? (
-                            availableAudioTracks.map((track) => (
-                                <div
-                                    key={track.index}
-                                    className={`${styles.audioOption} ${audioTrack === track.index ? styles.active : ''}`}
-                                    onClick={() => changeAudioTrack(track.index)}
-                                >
-                                    <div>
-                                        <div className="">Track {track.index}</div>
-                                        {track.language && (
-                                            <div className={`${styles.audioHint}`}>
-                                                {track.language}
-                                            </div>
-                                        )}
-                                        {track.title && (
-                                            <div className={`${styles.audioTitle}`}>
-                                                {track.title}
-                                            </div>
-                                        )}
-                                    </div>
-                                    {audioTrack === track.index && <span className={styles.checkmark}>✓</span>}
-                                </div>
-                            ))
-                        ) : (
-                            <div className={`${styles.audioOption}`} style={{ cursor: 'default', opacity: 0.7 }}>
-                                <div>
-                                    <div className="">Server Configuration Required</div>
-                                    <div className={`${styles.audioHint}`}>
-                                        Audio track info not available from server.
-                                        Server needs to send X-Audio-Tracks header.
-                                    </div>
-                                </div>
-                            </div>
-                        )}
-                    </div>
-                )}
-            </div>
-        );
-    };
-
-    // Render skip controls
-    const renderSkipControls = () => {
-        return (
-            <div className={styles.skipControls}>
-                <button
-                    className={styles.skipButton}
-                    onClick={(e) => {
-                        e.stopPropagation();
-                        handleSkip(-skipAmount);
-                    }}
-                    title={`Back ${skipAmount} seconds`}
-                    aria-label="Skip backward"
-                >
-                    <span className={styles.skipIcon}>⏪</span>
-                    <span className={`${styles.skipAmount}`}>-{skipAmount}s</span>
-                </button>
-
-                <div className={styles.skipSettingsContainer}>
-                    <button
-                        className={styles.skipSettingsButton}
-                        onClick={(e) => {
-                            e.stopPropagation();
-                            setShowSkipSettings(!showSkipSettings);
-                            // Close other menus
-                            if (showQualityMenu) setShowQualityMenu(false);
-                        }}
-                        title="Skip settings"
-                    >
-                        ⚙️
-                    </button>
-
-                    {showSkipSettings && (
-                        <div className={styles.skipSettingsMenu}>
-                            <div className={`${styles.skipSettingsTitle}`}>Skip Amount</div>
-                            {[5, 10, 15, 30].map((seconds) => (
-                                <div
-                                    key={seconds}
-                                    className={`${styles.skipSettingsOption} ${skipAmount === seconds ? styles.active : ''}`}
-                                    onClick={() => changeSkipAmount(seconds)}
-                                >
-                                    {seconds} seconds
-                                    {skipAmount === seconds && <span className={styles.checkmark}>✓</span>}
-                                </div>
-                            ))}
-                        </div>
-                    )}
-                </div>
-
-                <button
-                    className={styles.skipButton}
-                    onClick={(e) => {
-                        e.stopPropagation();
-                        handleSkip(skipAmount);
-                    }}
-                    title={`Forward ${skipAmount} seconds`}
-                    aria-label="Skip forward"
-                >
-                    <span className={styles.skipIcon}>⏩</span>
-                    <span className={`${styles.skipAmount}`}>+{skipAmount}s</span>
-                </button>
-
-                <button
-                    className={`${styles.skipButton} ${styles.resetButton}`}
-                    onClick={handleReset}
-                    title="Reset to beginning"
-                >
-                    <span className={styles.resetIcon}>⏮</span>
-                    <span className={`${styles.resetLabel}`}>Reset</span>
-                </button>
-            </div>
-        );
-    };
-
-    // Video details display
-    const renderVideoDetails = () => {
-        if (videoDetails.width === 0) return null;
->>>>>>> 3c3f9a26
 
     if (isLoading) {
         return (
-<<<<<<< HEAD
             <div className={styles.videoPreviewContainer}>
                 <div className={styles.videoHeader}>
                     <h2 className={styles.fileName}>{displayFileName}</h2>
                 </div>
                 <div className={styles.videoContentContainer}>
                     <div>Loading video...</div>
-=======
-            <div className={styles.videoDetailsContainer}>
-                <div className={styles.videoDetailItem}>
-                    <span className={`${styles.videoDetailLabel}`}>Resolution:</span>
-                    <span className={`${styles.videoDetailValue}`}>{videoDetails.width} × {videoDetails.height}</span>
-                </div>
-                <div className={styles.videoDetailItem}>
-                    <span className={`${styles.videoDetailLabel}`}>Duration:</span>
-                    <span className={`${styles.videoDetailValue}`}>{videoDetails.duration}</span>
-                </div>
-                {videoDetails.codec && (
-                    <div className={styles.videoDetailItem}>
-                        <span className={`${styles.videoDetailLabel}`}>Codec:</span>
-                        <span className={`${styles.videoDetailValue}`}>{videoDetails.codec}</span>
-                    </div>
-                )}
-                {originalSize && (
-                    <div className={styles.videoDetailItem}>
-                        <span className={`${styles.videoDetailLabel}`}>Original Size:</span>
-                        <span className={`${styles.videoDetailValue}`}>{originalSize} MB</span>
-                    </div>
-                )}
-            </div>
-        );
-    };
-
-    if (error || fallbackMode) {
-        return (
-            <div className={`${styles.videoWrapper} ${geistSans.className}`}>
-                {error && <div className={`${styles.videoError}`}>{error}</div>}
-
-                <div className={styles.fallbackPlayer}>
-                    <div className={styles.videoHeader}>
-                        <h2 className={`${styles.fileName}`}>{displayFileName} - Using browser's built-in video controls</h2>
-                    </div>
-
-                    <video
-                        controls
-                        src={videoSrc}
-                        className={styles.videoPlayer}
-                        crossOrigin="anonymous"
-                        playsInline
-                        preload="metadata"
-                        onError={handleVideoError}
-                        onPlay={handlePlayingStateChange}
-                        onPause={handlePlayingStateChange}
-                        onTimeUpdate={handleTimeUpdate}
-                        onLoadedMetadata={handleMetadataLoaded}
-                        ref={videoRef}
-                    >
-                        <source src={videoSrc} type={mimeType} />
-                        Your browser does not support video playback.
-                    </video>
-
-                    {renderSkipControls()}
-                    {renderQualityControls()}
-                    {renderAudioControls()}
-                    {renderVideoDetails()}
-
-                    <div className={styles.actionButtons}>
-                        <button onClick={openInNewTab} className={`${styles.actionButton}`}>
-                            Open in new tab
-                        </button>
-                        <button onClick={downloadVideo} className={`${styles.actionButton}`}>
-                            Download video
-                        </button>
-                    </div>
->>>>>>> 3c3f9a26
                 </div>
             </div>
         );
     }
 
     return (
-        <div className={`${styles.videoPreviewContainer} ${geistSans.className}`}>
+        <div className={styles.videoPreviewContainer}>
             <div className={styles.videoHeader}>
-                <h2 className={`${styles.fileName}`}>{displayFileName}</h2>
+                <h2 className={styles.fileName}>{displayFileName}</h2>
             </div>
-            
-            {/* Show quality suggestion for slow connections */}
-            {showQualitySuggestion && connectionSpeed === 'slow' && (
-                <div className={styles.qualitySuggestion}>
-                    <span>🐌 Slow connection detected. Consider switching to 480p or 360p for faster loading.</span>
-                    <button 
-                        onClick={() => {
-                            changeQuality('480p');
-                            setShowQualitySuggestion(false);
-                        }}
-                        className={styles.suggestionButton}
-                    >
-                        Switch to 480p
-                    </button>
-                    <button 
-                        onClick={() => setShowQualitySuggestion(false)}
-                        className={styles.dismissButton}
-                    >
-                        ✕
-                    </button>
-                </div>
-            )}
 
             <div className={styles.videoContentContainer}>
-                {/* Video element automatically uses HTTP Range requests for chunked streaming.
-                    The server responds with 206 Partial Content, allowing the browser to:
-                    - Start playback quickly without downloading the entire video
-                    - Seek to any position efficiently
-                    - Download chunks as needed based on playback and user interaction */}
                 <video
                     controls
                     className={styles.videoPlayer}
                     playsInline
-<<<<<<< HEAD
                     preload="auto"
                     src={videoUrl}
-=======
-                    preload="metadata"
-                    crossOrigin="anonymous"
-                    onPlay={handlePlayingStateChange}
-                    onPause={handlePlayingStateChange}
-                    onTimeUpdate={handleTimeUpdate}
-                    onLoadedMetadata={handleMetadataLoaded}
->>>>>>> 3c3f9a26
                 >
                     Your browser does not support video playback.
                 </video>
-<<<<<<< HEAD
-=======
-
-                {renderQualityControls()}
-                {renderSkipControls()}
-                {renderVideoDetails()}
-
-                <div className={styles.actionButtons}>
-                    <button onClick={() => setFallbackMode(true)} className={`${styles.actionButton}`}>
-                        Try alternate player
-                    </button>
-                    <button onClick={openInNewTab} className={`${styles.actionButton}`}>
-                        Open in new tab
-                    </button>
-                    <button onClick={downloadVideo} className={`${styles.actionButton}`}>
-                        Download video
-                    </button>
-                </div>
->>>>>>> 3c3f9a26
             </div>
         </div>
     );
 };
 
-export default VideoPreview;
-
+export default VideoPreview;