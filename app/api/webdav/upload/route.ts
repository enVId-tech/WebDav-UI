--- conflicted
+++ resolved
@@ -6,13 +6,10 @@
 // Load environment variables from .env file
 dotenv.config();
 
-<<<<<<< HEAD
-=======
 // Increase maximum file size for uploads (e.g., 500MB)
 export const runtime = 'nodejs';
 export const maxDuration = 300; // 5 minutes max for uploads
 
->>>>>>> 3c3f9a26
 export async function POST(request: NextRequest) {
     const startTime = Date.now();
     
