import { NextRequest, NextResponse } from 'next/server';
import webdavService from "@/lib/webdav-server";
import { lookup } from 'mime-types';
import dotenv from 'dotenv';

// Load environment variables from .env file
dotenv.config();

export async function POST(request: NextRequest) {
    try {
        // Extract path, sharePath, and isFile flag from the request body
        const body = await request.json();
        console.log('Request body:', body);

        const { path: requestPath, sharePath, isFile = false } = body;
        const decodedPath = decodeURIComponent(requestPath);

        // Construct base URL with normalized sharePath
        // Ensure we don't have double slashes between base URL and sharePath
        const baseUrl = process.env.WEBDAV_URL || '';
        const normalizedBaseUrl = baseUrl.endsWith('/') ? baseUrl.slice(0, -1) : baseUrl;

        // Build the full path carefully to avoid path issues
        let fullPath = `${normalizedBaseUrl}/${sharePath}`;

        // Add the path if it exists and isn't just '/'
        if (decodedPath && decodedPath !== '/') {
            // Ensure we have exactly one slash between paths
            fullPath += decodedPath.startsWith('/') ? decodedPath : `/${decodedPath}`;
        }

        console.log(`Full URL: ${fullPath}, isFile: ${isFile}`);
        webdavService.updateUrl(fullPath);

        if (isFile) {
            // Handle file request
            const fileContent = await webdavService.getFileContents();
            const body = new Uint8Array(fileContent);

            // NextResponse expects a Web BodyInit; convert Node Buffer to Uint8Array for type compatibility
            const responseBody: BodyInit =
                Buffer.isBuffer(fileContent) ? new Uint8Array(fileContent) : (fileContent as unknown as BodyInit);

            // Return file content with appropriate Content-Type header
<<<<<<< HEAD
            return new NextResponse(responseBody, {
=======
            const fileName = getFileName(decodedPath);
            return new NextResponse(body, {
>>>>>>> 3c3f9a26
                headers: {
                    'Content-Type': getContentType(decodedPath),
                    'Content-Disposition': `inline; filename="${fileName.replace(/[^\x20-\x7E]/g, '_')}"; filename*=UTF-8''${encodeURIComponent(fileName)}`,
                }
            });
        } else {
            // Handle directory request - ensure URL ends with trailing slash
            if (!fullPath.endsWith('/')) {
                fullPath += '/';
                webdavService.updateUrl(fullPath);
            }

            // Fetch directory contents
            const directoryContents = await webdavService.getDirectoryContents();

            const formattedContents = directoryContents.map((item: any) => ({
                name: item.basename,
                type: item.type,
                size: item.size,
                lastModified: new Date(item.lastmod).toLocaleString(),
            }));

            return NextResponse.json(formattedContents);
        }
    } catch (error) {
        console.error('Error in POST handler:', error);
        return NextResponse.json({ error: 'Internal Server Error' }, { status: 500 });
    }
}

// Helper function to determine content type
function getContentType(path: string): string {
    // Uses the mime-types library to look up the appropriate MIME type
    // Falls back to 'application/octet-stream' if no match is found
    return lookup(path) || 'application/octet-stream';
}

// Helper function to extract filename from path
function getFileName(path: string): string {
    return path.split('/').pop() || 'download';
}
<|MERGE_RESOLUTION|>--- conflicted
+++ resolved
@@ -35,19 +35,14 @@
         if (isFile) {
             // Handle file request
             const fileContent = await webdavService.getFileContents();
-            const body = new Uint8Array(fileContent);
 
             // NextResponse expects a Web BodyInit; convert Node Buffer to Uint8Array for type compatibility
             const responseBody: BodyInit =
                 Buffer.isBuffer(fileContent) ? new Uint8Array(fileContent) : (fileContent as unknown as BodyInit);
 
             // Return file content with appropriate Content-Type header
-<<<<<<< HEAD
-            return new NextResponse(responseBody, {
-=======
             const fileName = getFileName(decodedPath);
             return new NextResponse(body, {
->>>>>>> 3c3f9a26
                 headers: {
                     'Content-Type': getContentType(decodedPath),
                     'Content-Disposition': `inline; filename="${fileName.replace(/[^\x20-\x7E]/g, '_')}"; filename*=UTF-8''${encodeURIComponent(fileName)}`,
